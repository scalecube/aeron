--- conflicted
+++ resolved
@@ -58,30 +58,24 @@
         SamplesUtil.useSharedMemoryOnLinux();
 
         final MediaDriver driver = EMBEDDED_MEDIA_DRIVER ? MediaDriver.launch() : null;
-<<<<<<< HEAD
+
         //Create an executer with 2 reusable threads
         final ExecutorService executor = Executors.newFixedThreadPool(2);
 
         // Create a context for media driver connection
-=======
+        final Aeron.Context context = new Aeron.Context();
 
->>>>>>> 12544222
-        final Aeron.Context context = new Aeron.Context();
         final RateReporter reporter = new RateReporter(TimeUnit.SECONDS.toNanos(1), StreamingPublisher::printRate);
-        final ExecutorService executor = Executors.newFixedThreadPool(2);
+
         executor.execute(reporter);
 
         //Connect to media driver and add publisher to send message on CHANNEL and STREAM
         try (final Aeron aeron = Aeron.connect(context, executor);
              final Publication publication = aeron.addPublication(CHANNEL, STREAM_ID))
         {
-<<<<<<< HEAD
-        	// Create a rate reporter to run every seconds
-            final RateReporter reporter = new RateReporter(TimeUnit.SECONDS.toNanos(1), StreamingPublisher::printRate);
-            executor.execute(reporter);
+
             // Create a barrier which will ask to restart publisher after program's termination
-=======
->>>>>>> 12544222
+
             final ContinueBarrier barrier = new ContinueBarrier("Execute again?");
 
             do
@@ -118,16 +112,9 @@
             // Keep repeating the above loop if user answers 'Y' to "Execute again?"
             // Otherwise, exit the loop
             while (barrier.await());
-<<<<<<< HEAD
-            // Halt the report
-            reporter.halt();
         }
-        // Gracefully shutdown the reporter threads
-=======
-        }
-
+        // Halt the report
         reporter.halt();
->>>>>>> 12544222
         executor.shutdown();
         CloseHelper.quietClose(driver);
     }
